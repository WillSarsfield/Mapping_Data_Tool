--- conflicted
+++ resolved
@@ -14,11 +14,7 @@
     )
     return [fig]
 
-<<<<<<< HEAD
-def make_choropleths(data, map_df, geo_level, show_missing_values, colorscale=sequential.Viridis[::-1]):
-=======
-def make_choropleths(data, map_df, geo_level, colorscale=sequential.Viridis[::-1], show_missing_regions=False, labels=False, units='%', dp=2):
->>>>>>> c2db2268
+def make_choropleths(data, map_df, geo_level, colorscale=sequential.Viridis[::-1], show_missing_values=False, labels=False, units='%', dp=2):
     maps = []
     if units == '%':
         data_format = f".{dp}%"  # Significant figures with '%' appended
@@ -47,20 +43,6 @@
             
             # Show MCA regions
             fig = go.Figure(go.Choropleth(
-<<<<<<< HEAD
-=======
-                        geojson=non_mca.__geo_interface__,
-                        featureidkey="id",  # Changed from properties.mca
-                        locations=non_mca.index,  # Using index instead of mca column
-                        z=non_mca[column].fillna(0),  # Fill NA with 0 for consistent coloring
-                        colorscale=[[0, '#e0e0e0'], [1, '#e0e0e0']],  # Light grey
-                        showscale=False,
-                        name='Non-MCA Regions',
-                        hovertemplate='Non-MCA Regions<extra></extra>'
-                    ))
-            # Add trace to show MCA regions
-            fig.add_trace(go.Choropleth(
->>>>>>> c2db2268
                 geojson=mca.__geo_interface__,
                 featureidkey="id",  # Changed from properties.mca
                 locations=mca.index,  # Using index instead of mca column
@@ -100,7 +82,8 @@
                     tickprefix = unit
                 ),
                 showscale=True,  # Show the colour scale
-                hovertemplate=hovertemplate
+                hovertemplate='%{location}<br>' +
+                            column + ': %{z:.1%}<extra></extra>'
             ))
             
             if show_missing_values:
@@ -113,8 +96,7 @@
                     z=missing_values_df[column].fillna(0),  # Fill NA with 0 for consistent coloring
                     colorscale=[[0, '#e0e0e0'], [1, '#e0e0e0']],  # Light grey
                     showscale=False,  # Show the colour scale
-                    hovertemplate='%{location}<br>' +
-                                column + ': Missing value<extra></extra>'
+                    hovertemplate=hovertemplate
                 ))
 
         # Update layout
